--- conflicted
+++ resolved
@@ -145,7 +145,6 @@
         fork: Optional[str] = None
 ) -> None:
     """
-<<<<<<< HEAD
     Install a version or revision of davos from the specified source.
 
     Parameters
@@ -165,32 +164,6 @@
         Optionally, the fork (GitHub username) to install from. Defaults
         to the base repository (ContextLab). If `source` is not
         `'github'`, this has no effect.
-=======
-    Install a particular version or revision of davos from
-    the specified remote source
-
-    Parameters
-    ----------
-    source : {'github', 'pip', 'pypi', 'testpypi', 'conda'},
-             default: 'github'
-        The remote source from which to install davos. GitHub
-        is generally used for CI tests, pip/pypi for full
-        releases, and testpypi for test releases
-
-    ref : str, optional
-        The version or revision of davos to install. If
-        source is 'github', this can be a branch, commit hash,
-        or tag. Otherwise, this may be a valid version string
-        to install from the given source. Defaults to most
-        recent revision on the default branch of the specified
-        fork (GitHub) or the latest release version (others).
-
-    fork : str, optional
-        Optionally, the fork (GitHub username) to install from.
-        Defaults to the base repository (ContextLab). If source
-        is not 'github', this has no effect.
-
->>>>>>> 0b02025d
     """
     source = source.lower()
     if source == 'github':
@@ -494,4 +467,4 @@
         html_ = (f"<div id='{test_name}_result' style=\"white-space:pre\">"
                  f"{test_name}{whitespace}{status}</div>")
         # noinspection PyTypeChecker
-        display_html(html_, raw=True)
+        display_html(html_, raw=True)